--- conflicted
+++ resolved
@@ -88,23 +88,6 @@
 	return _identifier.name.str();
 }
 
-<<<<<<< HEAD
-=======
-string AsmPrinter::operator()(FunctionalInstruction const& _functionalInstruction) const
-{
-	solAssert(!m_yul, "");
-	solAssert(isValidInstruction(_functionalInstruction.instruction), "Invalid instruction");
-	return
-		boost::to_lower_copy(instructionInfo(_functionalInstruction.instruction).name) +
-		"(" +
-		boost::algorithm::join(
-			_functionalInstruction.arguments | boost::adaptors::transformed([&](auto&& _node) { return std::visit(*this, _node); }),
-			", "
-		) +
-		")";
-}
-
->>>>>>> 77a537e2
 string AsmPrinter::operator()(ExpressionStatement const& _statement) const
 {
 	return std::visit(*this, _statement.expression);
